import copy
import logging
from functools import cmp_to_key

import os

from jinja2 import Environment, FileSystemLoader

from cryptojwt import jwe
<<<<<<< HEAD
from cryptojwt.key_jar import KeyJar
from cryptojwt.jws.jws import SIGNER_ALGS
from oidcendpoint.session import create_session_db
=======
from cryptojwt.jws import jws
from oidcendpoint.session import create_session_db
from cryptojwt.key_jar import KeyJar
>>>>>>> 37d107c2
from oidcmsg.oidc import IdToken
from oidcmsg.oidc import SCOPE2CLAIMS

from oidcendpoint import rndstr
from oidcendpoint import authz
from oidcendpoint.client_authn import CLIENT_AUTHN_METHOD
from oidcendpoint.exception import ConfigurationError
from oidcendpoint.sso_db import SSODb
from oidcendpoint.user_authn import user
from oidcendpoint.user_authn.authn_context import AuthnBroker
from oidcendpoint.util import build_endpoints

logger = logging.getLogger(__name__)

RESPONSE_TYPES_SUPPORTED = [
    ["code"], ["token"], ["id_token"], ["code", "token"], ["code", "id_token"],
    ["id_token", "token"], ["code", "token", "id_token"], ['none']]

CAPABILITIES = {
    "response_types_supported": [" ".join(x) for x in RESPONSE_TYPES_SUPPORTED],
    "token_endpoint_auth_methods_supported": [
        "client_secret_post", "client_secret_basic",
        "client_secret_jwt", "private_key_jwt"],
    "response_modes_supported": ['query', 'fragment', 'form_post'],
    "subject_types_supported": ["public", "pairwise"],
    "grant_types_supported": [
        "authorization_code", "implicit",
        "urn:ietf:params:oauth:grant-type:jwt-bearer", "refresh_token"],
    "claim_types_supported": ["normal", "aggregated", "distributed"],
    "claims_parameter_supported": True,
    "request_parameter_supported": True,
    "request_uri_parameter_supported": True
    }

SORT_ORDER = {'RS': 0, 'ES': 1, 'HS': 2, 'PS': 3, 'no': 4}


def sort_sign_alg(alg1, alg2):
    if SORT_ORDER[alg1[0:2]] < SORT_ORDER[alg2[0:2]]:
        return -1
    elif SORT_ORDER[alg1[0:2]] > SORT_ORDER[alg2[0:2]]:
        return 1
    else:
        if alg1 < alg2:
            return -1
        elif alg1 > alg2:
            return 1
        else:
            return 0


def add_path(url, path):
    if url.endswith('/'):
        if path.startswith('/'):
            return '{}{}'.format(url, path[1:])
        else:
            return '{}{}'.format(url, path)
    else:
        if path.startswith('/'):
            return '{}{}'.format(url, path)
        else:
            return '{}/{}'.format(url, path)


class EndpointContext(object):
    def __init__(self, conf, keyjar=None, client_db=None, session_db=None,
                 cwd='', cookie_dealer=None):
        self.conf = conf
        self.keyjar = keyjar or KeyJar()
        self.cwd = cwd

        if session_db:
            self.sdb = session_db
        else:
            self.sdb = create_session_db(
                conf['password'], db=None,
                token_expires_in=conf['token_expires_in'],
                grant_expires_in=conf['grant_expires_in'],
                refresh_token_expires_in=conf['refresh_token_expires_in'],
                sso_db=SSODb())

        # client database
        self.cdb = client_db or {}

        try:
            self.seed = bytes(conf['seed'], 'utf-8')
        except KeyError:
            self.seed = bytes(rndstr(16), 'utf-8')

        # Default values, to be changed below depending on configuration
        self.endpoint = {}
        self.issuer = ''
        self.verify_ssl = True
        self.jwks_uri = None
        self.sso_ttl = 14400  # 4h
        self.symkey = rndstr(24)
        self.id_token_schema = IdToken
        self.endpoint_to_authn_method = {}
        self.cookie_dealer = cookie_dealer

        for param in ['verify_ssl', 'issuer', 'sso_ttl',
                      'symkey', 'client_authn', 'id_token_schema']:
            try:
                setattr(self, param, conf[param])
            except KeyError:
                pass

        template_dir = conf["template_dir"]
        jinja_env = Environment(loader=FileSystemLoader(template_dir))

        self.setup = {}
        try:
            self.jwks_uri = '{}/{}'.format(self.issuer,
                                          conf['jwks']['public_path'])
        except KeyError:
            self.jwks_uri = ''

        self.endpoint = build_endpoints(conf['endpoint'],
                                        endpoint_context=self,
                                        client_authn_method=CLIENT_AUTHN_METHOD,
                                        issuer=conf['issuer'])
        try:
            _cap = conf['capabilities']
        except KeyError:
            _cap = {}

        for endpoint in ['authorization', 'token', 'userinfo', 'registration']:
            try:
                endpoint_spec = self.endpoint[endpoint]
            except KeyError:
                pass
            else:
                _cap[endpoint_spec.endpoint_name] = '{}'.format(
                    self.endpoint[endpoint].endpoint_path)

        try:
            authz_spec = conf['authz']
        except KeyError:
            self.authz = authz.Implicit(self)
        else:
            if 'args' in authz_spec:
                self.authz = authz.factory(authz_spec['name'],
                                           **authz_spec['args'])
            else:
                self.authz = authz.factory(self, authz_spec['name'])

        try:
            _authn = conf['authentication']
        except KeyError:
            self.authn_broker = None
        else:
            self.authn_broker = AuthnBroker()

            for authn_spec in _authn:
                try:
                    _args = authn_spec['kwargs']
                except KeyError:
                    _args = {}

                if 'template' in _args:
                    _args['template_env'] = jinja_env

                _args['endpoint_context'] = self
                authn_method = user.factory(authn_spec['name'], **_args)
                args = {k: authn_spec[k] for k in
                        ['acr', 'level', 'authn_authority'] if k in authn_spec}

                self.authn_broker.add(method=authn_method, **args)
                self.endpoint_to_authn_method[
                    authn_method.url_endpoint] = authn_method

        try:
            _conf = conf['userinfo']
        except KeyError:
            pass
        else:
            try:
                kwargs = _conf['kwargs']
            except KeyError:
                kwargs = {}

            if 'db_file' in kwargs:
                kwargs['db_file'] = os.path.join(self.cwd, kwargs['db_file'])
            self.userinfo = _conf['class'](**kwargs)

        self.provider_info = self.create_providerinfo(_cap)

        # which signing/encryption algorithms to use in what context
        self.jwx_def = {}

        # special type of logging
        self.events = None

    def package_capabilities(self):
        _provider_info = copy.deepcopy(CAPABILITIES)
        _provider_info["issuer"] = self.issuer
        _provider_info["version"] = "3.0"

        _claims = []
        for _cl in SCOPE2CLAIMS.values():
            _claims.extend(_cl)
        _provider_info["claims_supported"] = list(set(_claims))

        _scopes = list(SCOPE2CLAIMS.keys())
        _scopes.append("openid")
        _provider_info["scopes_supported"] = _scopes

        # Sort order RS, ES, HS, PS
        sign_algs = list(SIGNER_ALGS.keys())
        sign_algs = sorted(sign_algs, key=cmp_to_key(sort_sign_alg))

        for typ in ["userinfo", "id_token", "request_object"]:
            _provider_info["%s_signing_alg_values_supported" % typ] = sign_algs

        # Remove 'none' for token_endpoint_auth_signing_alg_values_supported
        # since it is not allowed
        sign_algs = sign_algs[:]
        sign_algs.remove('none')
        _provider_info[
            "token_endpoint_auth_signing_alg_values_supported"] = sign_algs

        algs = jwe.SUPPORTED["alg"]
        for typ in ["userinfo", "id_token", "request_object"]:
            _provider_info["%s_encryption_alg_values_supported" % typ] = algs

        encs = jwe.SUPPORTED["enc"]
        for typ in ["userinfo", "id_token", "request_object"]:
            _provider_info["%s_encryption_enc_values_supported" % typ] = encs

        # acr_values
        if self.authn_broker:
            acr_values = self.authn_broker.getAcrValuesString()
            if acr_values is not None:
                _provider_info["acr_values_supported"] = acr_values

        return _provider_info

    def create_providerinfo(self, capabilities):
        """
        Dynamically create the provider info response

        :param capabilities:
        :return:
        """

        _pinfo = self.package_capabilities()
        not_supported = {}
        for key, val in capabilities.items():
            try:
                allowed = _pinfo[key]
            except KeyError:
                _pinfo[key] = val
            else:
                if isinstance(allowed, bool):
                    if allowed is False:
                        if val is True:
                            not_supported[key] = True
                    else:
                        _pinfo[key] = val
                elif isinstance(allowed, str):
                    if val != allowed:
                        not_supported[key] = val
                elif isinstance(allowed, list):
                    if isinstance(val, str):
                        sv = {val}
                    else:
                        sv = set(val)

                    sa = set(allowed)

                    if (sv & sa) == sv:
                        _pinfo[key] = list(sv)
                    else:
                        not_supported[key] = list(sv - sa)

        if not_supported:
            _msg = "Server doesn't support the following features: {}".format(
                not_supported)
            logger.error(_msg)
            raise ConfigurationError(_msg)

        if self.jwks_uri and self.keyjar:
            _pinfo["jwks_uri"] = self.jwks_uri

        for name, instance in self.endpoint.items():
            if name in ['registration', 'authorization', 'token', 'userinfo']:
                _pinfo['{}_endpoint'.format(name)] = '{}'.format(
                    instance.endpoint_path)

        return _pinfo<|MERGE_RESOLUTION|>--- conflicted
+++ resolved
@@ -7,15 +7,9 @@
 from jinja2 import Environment, FileSystemLoader
 
 from cryptojwt import jwe
-<<<<<<< HEAD
 from cryptojwt.key_jar import KeyJar
 from cryptojwt.jws.jws import SIGNER_ALGS
 from oidcendpoint.session import create_session_db
-=======
-from cryptojwt.jws import jws
-from oidcendpoint.session import create_session_db
-from cryptojwt.key_jar import KeyJar
->>>>>>> 37d107c2
 from oidcmsg.oidc import IdToken
 from oidcmsg.oidc import SCOPE2CLAIMS
 
