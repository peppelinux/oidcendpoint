import hashlib
import json
import time

from oidcmsg.exception import MissingParameter
from oidcmsg.message import Message
from oidcmsg.message import OPTIONAL_LIST_OF_STRINGS
from oidcmsg.message import SINGLE_OPTIONAL_STRING
from oidcmsg.message import SINGLE_REQUIRED_STRING
from oidcmsg.message import msg_ser
from oidcmsg.oidc import AuthorizationRequest

from oidcendpoint import token_handler
from oidcendpoint.authn_event import AuthnEvent
from oidcendpoint.in_memory_db import InMemoryDataBase
from oidcendpoint.sso_db import SSODb
from oidcendpoint.token_handler import AccessCodeUsed
from oidcendpoint.token_handler import ExpiredToken
from oidcendpoint.token_handler import UnknownToken
from oidcendpoint.token_handler import WrongTokenType
from oidcendpoint.token_handler import is_expired


def authorization_request_deser(val, sformat="urlencoded"):
    if sformat in ["dict", "json"]:
        if not isinstance(val, str):
            val = json.dumps(val)
            sformat = "json"
    return AuthorizationRequest().deserialize(val, sformat)


SINGLE_REQUIRED_AUTHORIZATION_REQUEST = (Message, True, msg_ser,
                                         authorization_request_deser, False)


def authn_event_deser(val, sformat="urlencoded"):
    if sformat in ["dict", "json"]:
        if not isinstance(val, str):
            val = json.dumps(val)
            sformat = "json"
    return AuthnEvent().deserialize(val, sformat)


def setup_session(endpoint_context, areq, uid, client_id='', acr='', salt='salt',
                  authn_event=None):
    """
    Setting up a user session

    :param endpoint_context:
    :param areq:
    :param uid:
    :param acr:
    :param client_id:
    :param salt:
    :param authn_event: A already made AuthnEvent
    :return:
    """
    if authn_event is None and acr:
        authn_event = AuthnEvent(uid=uid, salt=salt, authn_info=acr,
                                 authn_time=time.time())

    if not client_id:
        client_id = areq['client_id']

    sid = endpoint_context.sdb.create_authz_session(authn_event, areq,
                                                    client_id=client_id,
                                                    uid=uid)
    endpoint_context.sdb.do_sub(sid, uid, '')
    return sid


SINGLE_REQUIRED_AUTHN_EVENT = (Message, True, msg_ser,
                               authn_event_deser, False)


class SessionInfo(Message):
    c_param = {
        'oauth_state': SINGLE_REQUIRED_STRING,
        'code': SINGLE_OPTIONAL_STRING,
        'authn_req': SINGLE_REQUIRED_AUTHORIZATION_REQUEST,
        'client_id': SINGLE_REQUIRED_STRING,
        'authn_event': SINGLE_REQUIRED_AUTHN_EVENT,
        'si_redirects': OPTIONAL_LIST_OF_STRINGS,
    }


def pairwise_id(sub, sector_identifier, seed):
    return hashlib.sha256(
        ("%s%s%s" % (sub, sector_identifier, seed)).encode("utf-8")).hexdigest()


def dict_match(a, b):
    """
    Check if all attribute/value pairs in a also appears in b

    :param a: A dictionary
    :param b: A dictionary
    :return: True/False
    """
    res = []
    for k, v in a.items():
        try:
            res.append(b[k] == v)
        except KeyError:
            pass
    return all(res)


def mint_sub(client_salt, sector_id="", subject_type="public",
             uid='', user_salt=''):
    """
    Mint a new sub (subject identifier)

    :param authn_event: Authentication event information
    :param client_salt: client specific salt - used in pairwise
    :param sector_id: Possible sector identifier
    :param subject_type: 'public'/'pairwise'
    :return: Subject identifier
    """

    if subject_type == "public":
        sub = hashlib.sha256(
            "{}{}".format(uid, user_salt).encode("utf-8")).hexdigest()
    else:
        sub = pairwise_id(uid, sector_id,
                          "{}{}".format(client_salt, user_salt))
    return sub


class SessionDB(object):
    def __init__(self, db, handler, sso_db, userinfo=None):
        # db must implement the InMemoryStateDataBase interface
        self._db = db
        self.handler = handler
        self.sso_db = sso_db
        self.userinfo = userinfo

    def __getitem__(self, item):
        _info = self._db.get(item)

        if _info is None:
            sid = self.handler.sid(item)
            _info = self._db.get(sid)

        if _info:
            _si = SessionInfo().from_json(_info)
            return _si
        else:
            return None

    def __setitem__(self, sid, instance):
        try:
            _info = instance.to_json()
        except ValueError:
            _info = json.dumps(instance)
        self._db.set(sid, _info)

    def __delitem__(self, key):
        self._db.delete(key)

    def keys(self):
        return self._db.keys()

    def create_authz_session(self, authn_event, areq, client_id='', uid='',
                             **kwargs):
        """

        :param authn_event:
        :param areq:
        :param client_id:
        :param uid:
        :param kwargs:
        :return:
        """
        try:
            _uid = authn_event['uid']
        except (TypeError, KeyError):
            _uid = uid

        if not _uid:
            raise MissingParameter('Need a "uid"')

        sid = self.handler['code'].key(user=_uid, areq=areq)

        access_grant = self.handler['code'](sid=sid)

        _info = SessionInfo(code=access_grant, oauth_state='authz')

        if client_id:
            _info['client_id'] = client_id

        if areq:
            _info['authn_req'] = areq
            self.map_kv2sid('state', areq['state'], sid)
        if authn_event:
            _info['authn_event'] = authn_event

        if kwargs:
            _info.update(kwargs)

        self[sid] = _info
        return sid

    def update(self, sid, **kwargs):
        """
        Add attribute value assertion to a special session

        :param sid: Session ID
        :param kwargs:
        """
        item = self[sid]
        for attribute, value in kwargs.items():
            item[attribute] = value
        self[sid] = item

    def update_by_token(self, token, **kwargs):
        """
        Updated the session info. Any type of known token can be used

        :param token: code/access token/refresh token/...
        :param kwargs: Key word arguements
        """
        _sid = self.handler.sid(token)
        return self.update(_sid, **kwargs)

    def map_kv2sid(self, key, value, sid):
        self._db.set('__{}__{}__'.format(key, value), sid)

    def delete_kv2sid(self, key, value):
        self._db.delete('__{}__{}__'.format(key, value))

    def get_sid_by_kv(self, key, value):
        return self._db.get('__{}__{}__'.format(key, value))

    def get_token(self, sid):
        _sess_info = self[sid]

        if _sess_info['oauth_state'] == "authz":
            return _sess_info["code"]
        elif _sess_info["oauth_state"] == "token":
            return _sess_info["access_token"]

    def do_sub(self, sid, uid, client_salt, sector_id='', subject_type='public',
               user_salt=''):
        sub = mint_sub(client_salt, sector_id, subject_type, uid, user_salt)

        self.sso_db.map_sid2uid(sid, uid)
        self.update(sid, sub=sub)
        self.sso_db.map_sid2sub(sid, sub)

        return sub

    def is_valid(self, item):
        try:
            return not self.handler.is_black_listed(item)
        except KeyError:
            return False

    def get_sids_by_sub(self, sub):
        return self.sso_db.get_sids_by_sub(sub)

    def get_sid_by_sub_and_client_id(self, sub, client_id):
        for sid in self.sso_db.get_sids_by_sub(sub):
            if self[sid]['authn_req']['client_id'] == client_id:
                return sid
        return None

    def replace_token(self, sid, sinfo, token_type):
        """
        Replace an old refresh_token with a new one

        :param sid: session ID
        :param sinfo: session info
        :param token_type: What type of tokens should be replaced
        :return: Updated session info
        """
        try:
            # Mint a new one
            refresh_token = self.handler[token_type](sid, sinfo=sinfo)
        except KeyError:
            pass
        else:
            # blacklist the old is there is one
            try:
                self.handler[token_type].black_list(sinfo[token_type])
            except KeyError:
                pass

            sinfo[token_type] = refresh_token

        return sinfo

    def _make_at(self, sid, session_info, aud = None, client_id_aud = True):
        uid = self.sso_db.get_uid_by_sid(sid)
        uinfo = self.userinfo(uid, session_info['client_id'])
<<<<<<< HEAD
        return self.handler['access_token'](sid=sid, sinfo=session_info,
                                            uinfo=uinfo)
=======
        at_aud = aud or []
        if client_id_aud:
            at_aud.append(session_info['client_id'])
        return self.handler['access_token'](sid=sid, sinfo=session_info, uinfo=uinfo, aud=at_aud)
>>>>>>> b27bc9da

    def upgrade_to_token(self, grant=None, issue_refresh=False, id_token="",
                         oidreq=None, key=None, scope=None):
        """

        :param grant: The access grant
        :param issue_refresh: If a refresh token should be issued
        :param id_token: An IDToken instance
        :param oidreq: An OpenIDRequest instance
        :param key: The session key. One of grant or key must be given.
        :return: The session information as a SessionInfo instance
        """
        if grant:
            _tinfo = self.handler['code'].info(grant)

            session_info = self[_tinfo['sid']]

            if self.handler['code'].is_black_listed(grant):
                # invalidate the released access token and refresh token
                for item in ['access_token', 'refresh_token']:
                    try:
                        self.handler[item].black_list(session_info[item])
                    except KeyError:
                        pass
                raise AccessCodeUsed(grant)

            # mint a new access token
            _at = self._make_at(_tinfo['sid'], session_info)

            # make sure the code can't be used again
            self.handler['code'].black_list(grant)
            key = _tinfo['sid']
        else:
            session_info = self[key]
            _at = self._make_at(key, session_info)

        session_info["access_token"] = _at
        session_info["oauth_state"] = "token"
        session_info["token_type"] = self.handler['access_token'].token_type

        if scope:
            session_info["access_token_scope"] = scope
        if id_token:
            session_info["id_token"] = id_token
        if oidreq:
            session_info["oidreq"] = oidreq

        if self.handler['access_token'].lifetime:
            session_info['expires_in'] = self.handler['access_token'].lifetime

        if issue_refresh:
            session_info = self.replace_token(key, session_info,
                                              'refresh_token')

        self[key] = session_info
        return session_info

    def refresh_token(self, token, new_refresh=False):
        """
        Issue a new access token using a valid refresh token

        :param token: Refresh token
        :param new_refresh: Whether a new refresh token should be minted or not
        :return: Dictionary with session info
        :raises: ExpiredToken for invalid refresh token
                 WrongTokenType for wrong token type
        """

        try:
            _tinfo = self.handler['refresh_token'].info(token)
        except KeyError:
            return False

        if is_expired(int(_tinfo['exp'])) or _tinfo['black_listed']:
            raise ExpiredToken()

        _sid = _tinfo['sid']
        session_info = self[_sid]

        session_info = self.replace_token(_sid, session_info, 'access_token')

        session_info["token_type"] = self.handler['access_token'].token_type

        if new_refresh:
            session_info = self.replace_token(_sid, session_info,
                                              'refresh_token')

        self[_sid] = session_info
        return session_info

    def is_token_valid(self, token):
        """
        Checks validity of a given token

        :param token: Access or refresh token
        """

        try:
            _tinfo = self.handler.info(token)
        except KeyError:
            return False

        if is_expired(int(_tinfo['exp'])) or _tinfo['black_listed']:
            return False

        # Dependent on what state the session is in.
        session_info = self[_tinfo['sid']]

        if session_info["oauth_state"] == "authz":
            if _tinfo['handler'] != self.handler['code']:
                return False
        elif session_info["oauth_state"] == "token":
            if _tinfo['handler'] != self.handler['access_token']:
                return False

        return True

    def revoke_token(self, token, token_type=''):
        """
        Revokes access token

        :param token: access token
        """
        if token_type:
            self.handler[token_type].black_list(token)
        else:
            self.handler.black_list(token)

    def revoke_all_tokens(self, token):
        _sinfo = self[token]
        for typ in self.handler.keys():
            try:
                self.revoke_token(_sinfo[typ], typ)
            except KeyError:
                pass

    def revoke_session(self, sid='', token=''):
        """
        Mark session as revoked but also explicitly revoke all issued tokens

        :param token: any token connected to the session
        :param sid: Session identifier
        """
        if not sid:
            if token:
                sid = self.handler.sid(token)
            else:
                raise ValueError('Need one of "sid" or "token"')

        for typ in ['access_token', 'refresh_token', 'code']:
            try:
                self.revoke_token(self[sid][typ], typ)
            except KeyError:  # If no such token has been issued
                pass

        self.update(sid, revoked=True)

    def get_client_id_for_session(self, sid):
        return self[sid]["client_id"]

    def get_active_client_ids_for_uid(self, uid):
        res = []
        for sid in self.sso_db.get_sids_by_uid(uid):
            if 'revoked' not in self[sid]:
                res.append(self[sid]["client_id"])
        return res

    def get_verified_logout(self, uid):
        res = {}
        for sid in self.sso_db.get_sids_by_uid(uid):
            session_info = self[sid]
            try:
                res[session_info['client_id']] = session_info['verified_logout']
            except KeyError:
                res[session_info['client_id']] = False
        return res

    def match_session(self, uid, **kwargs):
        for sid in self.sso_db.get_sids_by_uid(uid):
            session_info = self[sid]
            if dict_match(kwargs, session_info):
                return sid
        return None

    def set_verify_logout(self, uid, client_id):
        sid = self.match_session(uid, client_id=client_id)
        self.update(sid, verified_logout=True)

    def get_id_token(self, uid, client_id):
        sid = self.match_session(uid, client_id=client_id)
        return self[sid]['id_token']

    def is_session_revoked(self, key):
        try:
            session_info = self[key]
        except Exception:
            raise UnknownToken(key)

        try:
            return session_info['revoked']
        except KeyError:
            return False

    def revoke_uid(self, uid):
        # Revoke all sessions
        for sid in self.sso_db.get_sids_by_uid(uid):
            self.update(sid, revoked=True)

        # Remove the uid from the SSO db
        self.sso_db.remove_uid(uid)

    def read(self, token):
        try:
            _tinfo = self.handler['access_token'].info(token)
        except WrongTokenType:
            return {}
        else:
            return self[_tinfo['sid']]

    def find_sid(self, req):
        """
        Given a request with some info find the correct session.
        The useful claim is 'code'.

        :param req: An AccessTokenRequest instance
        :return: session ID or None
        """

        return self.get_sid_by_kv('code', req['code'])

    def get_authentication_event(self, sid):
        try:
            session_info = self[sid]
        except Exception:
            raise UnknownToken(sid)
        else:
            try:
                return session_info['authn_event']
            except KeyError:
                raise ValueError('No Authn event info')


def create_session_db(ec, token_handler_args, db=None, sso_db=SSODb()):
    _token_handler = token_handler.factory(ec, **token_handler_args)

    if not db:
        db = InMemoryDataBase()

    return SessionDB(db, _token_handler, sso_db)<|MERGE_RESOLUTION|>--- conflicted
+++ resolved
@@ -293,15 +293,10 @@
     def _make_at(self, sid, session_info, aud = None, client_id_aud = True):
         uid = self.sso_db.get_uid_by_sid(sid)
         uinfo = self.userinfo(uid, session_info['client_id'])
-<<<<<<< HEAD
-        return self.handler['access_token'](sid=sid, sinfo=session_info,
-                                            uinfo=uinfo)
-=======
         at_aud = aud or []
         if client_id_aud:
             at_aud.append(session_info['client_id'])
         return self.handler['access_token'](sid=sid, sinfo=session_info, uinfo=uinfo, aud=at_aud)
->>>>>>> b27bc9da
 
     def upgrade_to_token(self, grant=None, issue_refresh=False, id_token="",
                          oidreq=None, key=None, scope=None):
